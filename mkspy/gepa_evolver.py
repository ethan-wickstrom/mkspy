--- conflicted
+++ resolved
@@ -1,6 +1,7 @@
 from __future__ import annotations
 
 from pathlib import Path
+from typing import Any, Dict, List, Tuple
 from typing import Any, Dict, List, Tuple
 import json
 import dspy
@@ -21,20 +22,19 @@
         self.generator: DSPyProgramGenerator = DSPyProgramGenerator()
         self.trainset: List[dspy.Example] = self._create_dataset(task_library[:80])
         self.valset: List[dspy.Example] = self._create_dataset(task_library[80:])
-<<<<<<< HEAD
-=======
-        # Store metric; pass directly to GEPA without casts
->>>>>>> e2de5bd4
         self.metric: Any = ProgramGenerationMetric(test_cases=self._extract_test_cases())
 
     def evolve(self) -> dspy.Module:
+    def evolve(self) -> dspy.Module:
         optimizer: GEPA = GEPA(
+            metric=self.metric,
             metric=self.metric,
             track_stats=True,
             track_best_outputs=True,
             log_dir=str(self.output_dir / "gepa_logs"),
         )
 
+        optimized_generator = optimizer.compile(self.generator, trainset=self.trainset, valset=self.valset)
         optimized_generator = optimizer.compile(self.generator, trainset=self.trainset, valset=self.valset)
         self._save_results(optimized_generator)
         return optimized_generator
@@ -57,6 +57,7 @@
         return cases
 
     def _save_results(self, optimized_generator: dspy.Module) -> None:
+    def _save_results(self, optimized_generator: dspy.Module) -> None:
         optimized_generator.save(self.output_dir / "optimized_generator", save_program=True)
         examples_dir: Path = self.output_dir / "generated_programs"
         examples_dir.mkdir(exist_ok=True)
